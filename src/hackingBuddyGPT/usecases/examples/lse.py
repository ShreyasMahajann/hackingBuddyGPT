--- conflicted
+++ resolved
@@ -72,15 +72,8 @@
                 llm=self.llm,
                 hint=hint,
             ),
-<<<<<<< HEAD
-            max_turns = turns_per_hint,
-            log_db = self.log_db,
-            log = self.log,
-=======
             max_turns=turns_per_hint,
-            log_db=self.log_db,
-            console=self.console,
->>>>>>> 71924f59
+            log=self.log,
         )
         linux_privesc.init(self.configuration)
         return linux_privesc.run()
