--- conflicted
+++ resolved
@@ -1,11 +1,4 @@
 from instructor.retry import InstructorRetryException
-<<<<<<< HEAD
-from hackingBuddyGPT.usecases.web_api_testing.prompt_generation.information.prompt_information import PromptStrategy, \
-    PromptContext, PromptPurpose
-from hackingBuddyGPT.usecases.web_api_testing.prompt_generation.prompt_generation_helper import PromptGenerationHelper
-from hackingBuddyGPT.usecases.web_api_testing.prompt_generation.prompts.task_planning import ChainOfThoughtPrompt, TreeOfThoughtPrompt
-from hackingBuddyGPT.usecases.web_api_testing.prompt_generation.prompts.state_learning import InContextLearningPrompt
-=======
 
 from hackingBuddyGPT.usecases.web_api_testing.prompt_generation.information.prompt_information import (
     PromptContext,
@@ -21,7 +14,6 @@
     ChainOfThoughtPrompt,
     TreeOfThoughtPrompt,
 )
->>>>>>> ef8d85ea
 from hackingBuddyGPT.usecases.web_api_testing.utils.custom_datatypes import Prompt
 from hackingBuddyGPT.utils import tool_message
 
@@ -29,11 +21,6 @@
 class PromptEngineer:
     """Prompt engineer that creates prompts of different types."""
 
-<<<<<<< HEAD
-    def __init__(self, strategy: PromptStrategy = None, history: Prompt = None, handlers=(),
-                 context: PromptContext = None, rest_api: str = "",
-                 schemas: dict = None, endpoints: dict = None,):
-=======
     def __init__(
         self,
         strategy: PromptStrategy = None,
@@ -42,8 +29,8 @@
         context: PromptContext = None,
         rest_api: str = "",
         schemas: dict = None,
+        endpoints: dict = None
     ):
->>>>>>> ef8d85ea
         """
         Initializes the PromptEngineer with a specific strategy and handlers for LLM and responses.
 
