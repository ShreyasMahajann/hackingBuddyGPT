--- conflicted
+++ resolved
@@ -4,12 +4,6 @@
 
 [project]
 name = "hackingBuddyGPT"
-<<<<<<< HEAD
-authors = [{ name = "Andreas Happe", email = "andreas@offensive.one" }]
-maintainers = [
-    { name = "Andreas Happe", email = "andreas@offensive.one" },
-    { name = "Juergen Cito", email = "juergen.cito@tuwiena.c.at" },
-=======
 # original author was Andreas Happe, for an up-to-date list see
 # https://github.com/ipa-lab/hackingBuddyGPT/graphs/contributors
 authors = [
@@ -18,7 +12,6 @@
 maintainers = [
 	{ name = "Andreas Happe", email = "andreas@offensive.one" },
 	{ name = "Juergen Cito", email = "juergen.cito@tuwien.ac.at" }
->>>>>>> 71924f59
 ]
 description = "Helping Ethical Hackers use LLMs in 50 lines of code"
 readme = "README.md"
@@ -30,7 +23,7 @@
     "Programming Language :: Python :: 3",
     "License :: OSI Approved :: MIT License",
     "Operating System :: OS Independent",
-    "Development Status :: 4 - Beta",
+	"Development Status :: 4 - Beta",
 ]
 dependencies = [
     'fabric == 3.2.2',
@@ -71,29 +64,19 @@
 pythonpath = "src"
 addopts = ["--import-mode=importlib"]
 [project.optional-dependencies]
-<<<<<<< HEAD
 testing = ['pytest', 'pytest-mock']
-=======
-testing = [
-    'pytest',
-    'pytest-mock'
-]
 dev = [
 	'ruff',
 ]
->>>>>>> 71924f59
 
 [project.scripts]
 wintermute = "hackingBuddyGPT.cli.wintermute:main"
 hackingBuddyGPT = "hackingBuddyGPT.cli.wintermute:main"
-<<<<<<< HEAD
 wintermuteViewer = "hackingBuddyGPT.cli.viewer:main"
-=======
 
 [tool.ruff]
 line-length = 120
 
 [tool.ruff.lint]
 select = ["E", "F", "B", "I"]
-ignore = ["E501", "F401", "F403"]
->>>>>>> 71924f59
+ignore = ["E501", "F401", "F403"]